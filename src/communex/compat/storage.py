"""
Data storage compatible with the *classic* `commune` library.
"""

# TODO: encryption

import base64
import hashlib
import json
import os.path
import time
from typing import Any

from nacl.secret import SecretBox
from nacl.utils import random

from communex.errors import PasswordNotProvidedError
from communex.util import ensure_parent_dir_exists

# from cryptography.fernet import Fernet
# from cryptography.hazmat.primitives import hashes
# from cryptography.hazmat.primitives.kdf.pbkdf2 import PBKDF2HMAC


COMMUNE_HOME = "~/.commune"
"""
COMMUNE_HOME

    classic commune data storage home directory.
"""


def _derive_key(password: str):
    # Derive a 256-bit key from the password using Blake2b
    key = hashlib.blake2b(password.encode(), digest_size=32).digest()
    return key


def _encrypt_data(password: str, data: Any) -> str:
    key = _derive_key(password)
    box = SecretBox(key)
    nonce = random(SecretBox.NONCE_SIZE)
    raw = json.dumps(data).encode()
    ciphertext = box.encrypt(raw, nonce).ciphertext
    encrypted = nonce + ciphertext
    decoded_data = base64.b64encode(encrypted).decode()
    return decoded_data


def _decrypt_data(password: str, data: str) -> Any:
    key = _derive_key(password)
    box = SecretBox(key)
    encrypted = base64.b64decode(data.encode())
    nonce = encrypted[: SecretBox.NONCE_SIZE]
    ciphertext = encrypted[SecretBox.NONCE_SIZE :]
    raw = box.decrypt(ciphertext, nonce)
    return json.loads(raw.decode())


def classic_load(
    path: str, mode: str = "json", password: str | None = None
) -> Any:
    """
    Load data from commune data storage.

    Args:
        path: Data storage file path.
        mode: Data storage mode.

    Returns:
        Data loaded from the data storage.

    Todo:
        * Other serialization modes support. Only json mode is supported now.

    Raises:
        NotImplementedError: See Todo.
        AssertionError: Raised when the data is not in the classic format.
    """
    if mode != "json":
        raise NotImplementedError(
            "Our commune data storage only supports json mode"
        )

    full_path = os.path.expanduser(os.path.join(COMMUNE_HOME, path))
    with open(full_path, "r") as file:
        body = json.load(file)
<<<<<<< HEAD
        if body["encrypted"] and password is None:
            raise json.JSONDecodeError(
                "Data is encrypted but no password provided", "", 0
            )
        if body["encrypted"] and password is not None:
            content = _decrypt_data(password, body["data"])
        else:
            content = body["data"]
=======

    if body["encrypted"] and password is None:
        raise PasswordNotProvidedError(
            "Data is encrypted but no password provided"
        )
    if body["encrypted"] and password is not None:
        content = _decrypt_data(password, body["data"])
    else:
        content = body["data"]

>>>>>>> 02b750e8
    assert isinstance(body, dict)
    assert isinstance(body["timestamp"], int)
    assert isinstance(content, (dict, list, tuple, set, float, str, int))
    return content  # type: ignore


def classic_put(
    path: str, value: Any, mode: str = "json", password: str | None = None
):
    """
    Put data into commune data storage.

    Args:
        path: Data storage path.
        value: Data to store.
        mode: Data storage mode.
        encrypt: Whether to encrypt the data.

    Todo:
        * Other serialization modes support. Only json mode is supported now.

    Raises:
        NotImplementedError: See Todo.
        TypeError: Raised when value is not a valid type.
        FileExistsError: Raised when the file already exists.
    """
    if mode != "json":
        raise NotImplementedError(
            "Our commune data storage only supports json mode"
        )
    if not isinstance(value, (dict, list, tuple, set, float, str, int)):
        raise TypeError(
            f"Invalid type for commune data storage value: {type(value)}"
        )
<<<<<<< HEAD
=======

>>>>>>> 02b750e8
    timestamp = int(time.time())

    full_path = os.path.expanduser(os.path.join(COMMUNE_HOME, path))

    if os.path.exists(full_path):
        raise FileExistsError(
            f"Commune data storage file already exists: {full_path}"
        )

    ensure_parent_dir_exists(full_path)

    if password:
        value = _encrypt_data(password, value)
        encrypted = True
    else:
        encrypted = False

    with open(full_path, "w") as file:
        json.dump(
<<<<<<< HEAD
            {"data": value, "encrypted": encrypt, "timestamp": timestamp},
=======
            {"data": value, "encrypted": encrypted, "timestamp": timestamp},
>>>>>>> 02b750e8
            file,
            indent=4,
        )<|MERGE_RESOLUTION|>--- conflicted
+++ resolved
@@ -85,16 +85,6 @@
     full_path = os.path.expanduser(os.path.join(COMMUNE_HOME, path))
     with open(full_path, "r") as file:
         body = json.load(file)
-<<<<<<< HEAD
-        if body["encrypted"] and password is None:
-            raise json.JSONDecodeError(
-                "Data is encrypted but no password provided", "", 0
-            )
-        if body["encrypted"] and password is not None:
-            content = _decrypt_data(password, body["data"])
-        else:
-            content = body["data"]
-=======
 
     if body["encrypted"] and password is None:
         raise PasswordNotProvidedError(
@@ -105,7 +95,6 @@
     else:
         content = body["data"]
 
->>>>>>> 02b750e8
     assert isinstance(body, dict)
     assert isinstance(body["timestamp"], int)
     assert isinstance(content, (dict, list, tuple, set, float, str, int))
@@ -140,10 +129,6 @@
         raise TypeError(
             f"Invalid type for commune data storage value: {type(value)}"
         )
-<<<<<<< HEAD
-=======
-
->>>>>>> 02b750e8
     timestamp = int(time.time())
 
     full_path = os.path.expanduser(os.path.join(COMMUNE_HOME, path))
@@ -163,11 +148,7 @@
 
     with open(full_path, "w") as file:
         json.dump(
-<<<<<<< HEAD
-            {"data": value, "encrypted": encrypt, "timestamp": timestamp},
-=======
             {"data": value, "encrypted": encrypted, "timestamp": timestamp},
->>>>>>> 02b750e8
             file,
             indent=4,
         )