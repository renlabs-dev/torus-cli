import datetime
<<<<<<< HEAD
from typing import Any, Literal, TypeVar, Callable, ParamSpec
import sys
import random
from time import sleep

from fastapi.responses import JSONResponse
from scalecodec.utils.ss58 import ss58_encode  # type: ignore
from communex.key import check_ss58_address
from communex.client import CommuneClient


T = TypeVar("T")
T1 = TypeVar("T1")
T2 = TypeVar("T2")

P = ParamSpec("P")
R = TypeVar("R")
=======
from typing import Any, Literal
>>>>>>> 5e5c3183


def iso_timestamp_now() -> str:
    now = datetime.datetime.now(tz=datetime.timezone.utc)
    iso_now = now.isoformat()
    return iso_now


def log(
<<<<<<< HEAD
        msg: str,
        *values: object,
        sep: str | None = " ",
        end: str | None = "\n",
        file: Any | None = None,
        flush: Literal[False] = False
    ):
    print(f"[{iso_timestamp_now()}] " + msg, *values, sep=sep, end=end, file=file, flush=flush)


def log_reffusal(key: str, reason: str):
    log(f"INFO: refusing module {key} request because: {reason}")


def json_error(code: int, message: str):
    return JSONResponse(status_code=code, content={"error": {"code": code, "message": message}})


def try_ss58_decode(key: bytes | str):
    ss58_format = 42
    try:
        ss58 = ss58_encode(key, ss58_format)
        ss58 = check_ss58_address(ss58, ss58_format)
    except Exception:
        return None
    return ss58


def retry(max_retries: int | None, retry_exceptions: list[type]):
    assert max_retries is None or max_retries > 0

    def decorator(func: Callable[P, R]) -> Callable[P, R]:
        def wrapper(*args: P.args, **kwargs: P.kwargs):
            max_retries__ = max_retries or sys.maxsize  # TODO: fix this ugly thing
            for tries in range(max_retries__ + 1):
                try:
                    result = func(*args, **kwargs)
                    return result
                except Exception as e:
                    if any(isinstance(e, exception_t) for exception_t in retry_exceptions):
                        func_name = func.__name__
                        log(f"An exception occurred in '{func_name} on try {tries}': {e}, but we'll retry.")
                        if tries < max_retries__:
                            delay = (1.4 ** tries) + random.uniform(0, 1)
                            sleep(delay)
                            continue
                    raise e
            raise Exception("Unreachable")
        return wrapper
    return decorator


@retry(5, [Exception])
def make_client(node_url: str):
    return CommuneClient(url=node_url, num_connections=1, wait_for_finalization=False)
=======
    msg: str,
    *values: object,
    sep: str | None = " ",
    end: str | None = "\n",
    file: Any | None = None,
    flush: Literal[False] = False
):
    print(f"[{iso_timestamp_now()}] " + msg, *values, sep=sep, end=end, file=file, flush=flush)
>>>>>>> 5e5c3183
<|MERGE_RESOLUTION|>--- conflicted
+++ resolved
@@ -1,5 +1,4 @@
-import datetime
-<<<<<<< HEAD
+im
 from typing import Any, Literal, TypeVar, Callable, ParamSpec
 import sys
 import random
@@ -17,9 +16,9 @@
 
 P = ParamSpec("P")
 R = TypeVar("R")
-=======
+
 from typing import Any, Literal
->>>>>>> 5e5c3183
+
 
 
 def iso_timestamp_now() -> str:
@@ -29,7 +28,7 @@
 
 
 def log(
-<<<<<<< HEAD
+
         msg: str,
         *values: object,
         sep: str | None = " ",
@@ -85,7 +84,7 @@
 @retry(5, [Exception])
 def make_client(node_url: str):
     return CommuneClient(url=node_url, num_connections=1, wait_for_finalization=False)
-=======
+
     msg: str,
     *values: object,
     sep: str | None = " ",
@@ -93,5 +92,4 @@
     file: Any | None = None,
     flush: Literal[False] = False
 ):
-    print(f"[{iso_timestamp_now()}] " + msg, *values, sep=sep, end=end, file=file, flush=flush)
->>>>>>> 5e5c3183
+    print(f"[{iso_timestamp_now()}] " + msg, *values, sep=sep, end=end, file=file, flush=flush)