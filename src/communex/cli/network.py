--- conflicted
+++ resolved
@@ -13,11 +13,7 @@
     tranform_network_params,
 )
 from communex.client import CommuneClient
-<<<<<<< HEAD
-from communex.compat.key import local_key_addresses, try_classic_load_key
-=======
 from communex.compat.key import local_key_addresses
->>>>>>> 02b750e8
 from communex.misc import (
     IPFS_REGEX,
     get_global_params,
@@ -189,11 +185,7 @@
         keys_stake = {key: None}
 
     for voting_key in track(keys_stake.keys(), description="Voting..."):
-<<<<<<< HEAD
-        resolved_key = try_classic_load_key(voting_key, context)
-=======
         keypair = context.load_key(voting_key, None)
->>>>>>> 02b750e8
         try:
             client.vote_on_proposal(keypair, proposal_id, agree)
         except Exception as e:
