import importlib.util
from typing import Any, Optional, cast

import typer
import uvicorn
from typer import Context

import communex.balance as c_balance
from communex.cli._common import make_custom_context, print_module_info, print_table_from_plain_dict
from communex.compat.key import classic_load_key
from communex.errors import ChainTransactionError
from communex.misc import get_map_modules
from communex.module.server import ModuleServer
from communex.util import is_ip_valid

module_app = typer.Typer(no_args_is_help=True)


# TODO: refactor module register CLI
# - module address should be a single (arbitrary) parameter
# - key can be infered from name or vice-versa?
@module_app.command()
def register(
    ctx: Context,
    name: str,
    key: str,
    ip: Optional[str] = None,
    port: Optional[int] = None,
    netuid: Optional[int] = None,
    stake: Optional[float] = None,
    metadata: Optional[str] = None,
    new_subnet_name: Optional[str] = None,
):
    """
    Registers a module on the Commune network.
    """
    context = make_custom_context(ctx)
    client = context.com_client()
    if metadata and len(metadata) > 59:
        raise ValueError("Metadata must be less than 60 characters")

    match (netuid, new_subnet_name):
        case (None, None):
            raise ValueError(
                "`--netuid` or `--new_subnet_name` argument must be passed into the CLI command \n"
                "f.e comx module register <name> <ip> <port> <key> --netuid <netuid>"
            )
        case (netuid, None):
            assert netuid is not None
            subnet_name = client.get_subnet_name(netuid)
            burn = client.get_burn(netuid)
        case (None, new_subnet_name):
            subnet_name = new_subnet_name
            burn = client.get_min_burn()
        case (_, _):
            raise ValueError(
                "`--netuid` and `--new_subnet_name` cannot be provided at the same time"
            )

<<<<<<< HEAD
    do_burn = context.confirm(
        f"{c_balance.from_nano(burn)} $COMAI will be permanently burned. Do you want to continue?")
=======
    do_burn = typer.confirm(
        f"{c_balance.from_nano(burn)} $COMAI will be permanently burned. Do you want to continue?"
    )
>>>>>>> 1179bf8d

    if not do_burn:
        print("Not registering")
        raise typer.Abort()

    with context.progress_status(f"Registering Module {name}..."):
        if stake is not None:
            stake_nano = c_balance.to_nano(stake)
        else:
            min_stake = client.get_min_stake(netuid) if netuid is not None else 0
            stake_nano = (
                min_stake + burn + c_balance.to_nano(0.1)
            )  # 0.1 extra needed for the call to succeed

        resolved_key = classic_load_key(key)

        address = f"{ip}:{port}"

        response = client.register_module(
            resolved_key,
            name=name,
            address=address,
            subnet=subnet_name,
            min_stake=stake_nano,
            metadata=metadata,
        )

        if response.is_success:
            context.info(f"Module {name} registered")
        else:
            raise ChainTransactionError(response.error_message)  # type: ignore


@module_app.command()
def update(
    ctx: Context,
    key: str,
    name: str,
    ip: str,
    port: int,
    delegation_fee: int = 20,
    netuid: int = 0,
    metadata: Optional[str] = None,
):
    """
    Update module with custom parameters.
    """

    context = make_custom_context(ctx)
    client = context.com_client()
    if metadata and len(metadata) > 59:
        raise ValueError("Metadata must be less than 60 characters")
    resolved_key = classic_load_key(key)

    if not is_ip_valid(ip):
        raise ValueError("Invalid ip address")

    address = f"{ip}:{port}"

    with context.progress_status(
        f"Updating Module on a subnet with netuid '{netuid}' ..."
    ):
        response = client.update_module(
            key=resolved_key,
            name=name,
            address=address,
            delegation_fee=delegation_fee,
            netuid=netuid,
            metadata=metadata,
        )

    if response.is_success:
        context.info(f"Module {key} updated")
    else:
        raise ChainTransactionError(response.error_message)  # type: ignore


@module_app.command()
def serve(
    ctx: typer.Context,
    class_path: str,
    key: str,
    port: int = 8000,
    ip: Optional[str] = None,
    subnets_whitelist: Optional[list[int]] = [0],
    whitelist: Optional[list[str]] = None,
    blacklist: Optional[list[str]] = None,
    test_mode: Optional[bool] = False,
    request_staleness: int = typer.Option(120),
):
    """
    Serves a module on `127.0.0.1` on port `port`. `class_path` should specify
    the dotted path to the module class e.g. `module.submodule.ClassName`.
    """
    context = make_custom_context(ctx)

    path_parts = class_path.split(".")
    match path_parts:
        case [*module_parts, class_name]:
            module_path = ".".join(module_parts)
            if not module_path:
                # This could do some kind of relative import somehow?
                raise ValueError(
                    f"Invalid class path: `{class_path}`, module name is missing"
                )
            if not class_name:
                raise ValueError(
                    f"Invalid class path: `{class_path}`, class name is missing"
                )
        case _:
            # This is impossible
            raise Exception(f"Invalid class path: `{class_path}`")

    try:
        module = importlib.import_module(module_path)
    except ModuleNotFoundError:
        context.error(f"Module `{module_path}` not found")
        raise typer.Exit(code=1)

    try:
        class_obj = getattr(module, class_name)
    except AttributeError:
        context.error(f"Class `{class_name}` not found in module `{module}`")
        raise typer.Exit(code=1)

    keypair = classic_load_key(key)
    if test_mode:
        subnets_whitelist = None
    server = ModuleServer(
        class_obj(),
        keypair,
        whitelist=whitelist,
        blacklist=blacklist,
        subnets_whitelist=subnets_whitelist,
        max_request_staleness=request_staleness,
    )
    app = server.get_fastapi_app()
    host = ip or "127.0.0.1"
    uvicorn.run(app, host=host, port=port)  # type: ignore


@module_app.command()
def info(ctx: Context, name: str, balance: bool = False, netuid: int = 0):
    """
    Gets module info
    """
    context = make_custom_context(ctx)
    client = context.com_client()

    with context.progress_status(
        f"Getting Module {name} on a subnet with netuid {netuid}…"
    ):
        modules = get_map_modules(client, netuid=netuid, include_balances=balance)
        modules_to_list = [value for _, value in modules.items()]

        module = next((item for item in modules_to_list if item["name"] == name), None)

    if module is None:
        raise ValueError("Module not found")

    general_module = cast(dict[str, Any], module)
    print_table_from_plain_dict(general_module, ["Params", "Values"], context.console)


@module_app.command(name="list")
def inventory(ctx: Context, balances: bool = False, netuid: int = 0):
    """
    Modules stats on the network.
    """
    context = make_custom_context(ctx)
    client = context.com_client()

    # with context.progress_status(
    #     f"Getting Modules on a subnet with netuid {netuid}..."
    # ):
    modules = cast(dict[str, Any], get_map_modules(
        client, netuid=netuid, include_balances=balances))

    # Convert the values to a human readable format
    modules_to_list = [value for _, value in modules.items()]

    miners: list[Any] = []
    validators: list[Any] = []
    inactive: list[Any] = []

    for module in modules_to_list:
        if module["incentive"] == module["dividends"] == 0:
            inactive.append(module)
        elif module["incentive"] > module["dividends"]:
            miners.append(module)
        else:
            validators.append(module)

    print_module_info(client, miners, context.console, netuid, "miners")
    print_module_info(client, validators, context.console, netuid, "validators")
    print_module_info(client, inactive, context.console, netuid, "inactive")<|MERGE_RESOLUTION|>--- conflicted
+++ resolved
@@ -57,14 +57,9 @@
                 "`--netuid` and `--new_subnet_name` cannot be provided at the same time"
             )
 
-<<<<<<< HEAD
     do_burn = context.confirm(
-        f"{c_balance.from_nano(burn)} $COMAI will be permanently burned. Do you want to continue?")
-=======
-    do_burn = typer.confirm(
         f"{c_balance.from_nano(burn)} $COMAI will be permanently burned. Do you want to continue?"
     )
->>>>>>> 1179bf8d
 
     if not do_burn:
         print("Not registering")
