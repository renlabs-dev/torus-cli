import importlib.util
from typing import Any, Optional, cast

import typer
import uvicorn
from typer import Context

import communex.balance as c_balance
from communex.cli._common import (make_custom_context,
                                  print_table_from_plain_dict)
from communex.compat.key import classic_load_key
from communex.errors import ChainTransactionError
from communex.misc import get_map_modules
from communex.module.server import ModuleServer
from communex.util import is_ip_valid

module_app = typer.Typer()


# TODO: refactor module register CLI
# - module address should be a single (arbitrary) parameter
# - key can be infered from name or vice-versa?
@module_app.command()
def register(
    ctx: Context,
    name: str,
    ip: str,
    port: int,
    key: str,
    metadata: str,
    netuid: Optional[int] = None,
    stake: Optional[float] = None,
    metadata: Optional[str] = None,
    new_subnet_name: Optional[str] = None,

):
    """
    Registers a module.

    Asks to generate a key if not provided.
    """
    context = make_custom_context(ctx)
    client = context.com_client()
    if len(metadata) > 59:
        raise ValueError("Metadata must be less than 60 characters")

    match (netuid, new_subnet_name):
        case (None, None):
            raise ValueError("`netuid` or `new_subnet_name` must be provided")
        case (netuid, None):
            assert netuid is not None
            subnet_name = client.get_subnet_name(netuid)
            burn = client.get_burn(netuid)
        case (None, new_subnet_name):
            subnet_name = new_subnet_name
            burn = client.get_min_burn()
        case (_, _):
            raise ValueError("`netuid` and `new_subnet_name` cannot be provided at the same time")

    do_burn = typer.confirm(
        f"{c_balance.from_nano(burn)} $COMAI will be permanently burned. Do you want to continue?")

    if not do_burn:
        print("Not registering")
        raise typer.Abort()

    with context.progress_status(f"Registering Module {name}..."):
        if stake is not None:
            stake_nano = c_balance.to_nano(stake)
        else:
            min_stake = client.get_min_stake(netuid) if netuid is not None else 0
            stake_nano = min_stake + burn

        resolved_key = classic_load_key(key)

        if not is_ip_valid(ip):
            raise ValueError("Invalid ip address")

        address = f"{ip}:{port}"

        response = client.register_module(
<<<<<<< HEAD
            resolved_key, name=name, address=address, subnet=subnet_name, min_stake=stake_nano, metadata=metadata
=======
            resolved_key, 
            name=name, 
            address=address, 
            subnet=subnet_name, 
            min_stake=stake_nano,
            metadata=metadata
>>>>>>> 9781f819
        )

        if response.is_success:
            context.info(f"Module {name} registered")
        else:
            raise ChainTransactionError(response.error_message)  # type: ignore


@module_app.command()
<<<<<<< HEAD
def update(ctx: Context, key: str, name: str, ip: str, port: int, delegation_fee: int = 20, netuid: int = 0, metadata: Optional[str] = None):
=======
def update(
    ctx: Context, 
    key: str, 
    name: str, 
    ip: str, 
    port: int,
    metadata: str,
    delegation_fee: int = 20, 
    netuid: int = 0,
    ):
>>>>>>> 9781f819
    """
    Update module with custom parameters.
    """

    context = make_custom_context(ctx)
    client = context.com_client()
    if len(metadata) > 59:
        raise ValueError("Metadata must be less than 60 characters")
    resolved_key = classic_load_key(key)

    if not is_ip_valid(ip):
        raise ValueError("Invalid ip address")

    address = f"{ip}:{port}"

    with context.progress_status(f"Updating Module on a subnet with netuid '{netuid}' ..."):
<<<<<<< HEAD
        response = client.update_module(key=resolved_key, name=name, address=address,
                                        delegation_fee=delegation_fee, netuid=netuid, metadata=metadata)
=======
        response = client.update_module(
            resolved_key, 
            metadata,
            name,
            address, 
            delegation_fee, 
            netuid=netuid
        )
>>>>>>> 9781f819

    if response.is_success:
        context.info(f"Module {key} updated")
    else:
        raise ChainTransactionError(response.error_message)  # type: ignore


@module_app.command()
def serve(
    ctx: typer.Context,
    class_path: str,
    key: str,
    port: int = 8000,
    ip: Optional[str] = None,
    subnets_whitelist: Optional[list[int]] = [0],
    whitelist: Optional[list[str]] = None,
    blacklist: Optional[list[str]] = None,
):
    """
    Serves a module on `127.0.0.1` on port `port`. `class_path` should specify
    the dotted path to the module class e.g. `module.submodule.ClassName`.
    """
    context = make_custom_context(ctx)

    path_parts = class_path.split(".")
    match path_parts:
        case [*module_parts, class_name]:
            module_path = ".".join(module_parts)
            if not module_path:
                # This could do some kind of relative import somehow?
                raise ValueError(f"Invalid class path: `{class_path}`, module name is missing")
            if not class_name:
                raise ValueError(f"Invalid class path: `{class_path}`, class name is missing")
        case _:
            # This is impossible
            raise Exception(f"Invalid class path: `{class_path}`")

    try:
        module = importlib.import_module(module_path)
    except ModuleNotFoundError:
        context.error(f"Module `{module_path}` not found")
        raise typer.Exit(code=1)

    try:
        class_obj = getattr(module, class_name)
    except AttributeError:
        context.error(f"Class `{class_name}` not found in module `{module}`")
        raise typer.Exit(code=1)

    keypair = classic_load_key(key)
    server = ModuleServer(
        class_obj(), keypair, whitelist=whitelist, blacklist=blacklist, subnets_whitelist=subnets_whitelist
    )
    app = server.get_fastapi_app()
    host = ip or "127.0.0.1"
    uvicorn.run(app, host=host, port=port)  # type: ignore


@module_app.command()
def info(ctx: Context, name: str, balance: bool = False, netuid: int = 0):
    """
    Gets module info
    """
    context = make_custom_context(ctx)
    client = context.com_client()

    with context.progress_status(f"Getting Module {name} on a subnet with netuid {netuid}…"):
        modules = get_map_modules(client, netuid=netuid, include_balances=balance)
        modules_to_list = [value for _, value in modules.items()]

        module = next((item for item in modules_to_list if item["name"] == name), None)

    if module is None:
        raise ValueError("Module not found")

    general_module = cast(dict[str, Any], module)
    print_table_from_plain_dict(general_module, ["Params", "Values"], context.console)


@module_app.command(name="list")
def inventory(ctx: Context, balances: bool = False, netuid: int = 0):
    """
    Modules stats on the network.
    """
    context = make_custom_context(ctx)
    client = context.com_client()

    with context.progress_status(f"Getting Modules on a subnet with netuid {netuid}..."):
        modules = get_map_modules(client, netuid=netuid, include_balances=balances)
        modules_to_list = [value for _, value in modules.items()]

    for index, item in enumerate(modules_to_list, start=1):
        context.info(f"module {index}:")
        for key, value in item.items():
            context.info(f"{key}: {value}")
        context.info("-" * 40)<|MERGE_RESOLUTION|>--- conflicted
+++ resolved
@@ -27,7 +27,6 @@
     ip: str,
     port: int,
     key: str,
-    metadata: str,
     netuid: Optional[int] = None,
     stake: Optional[float] = None,
     metadata: Optional[str] = None,
@@ -41,7 +40,7 @@
     """
     context = make_custom_context(ctx)
     client = context.com_client()
-    if len(metadata) > 59:
+    if metadata and len(metadata) > 59:
         raise ValueError("Metadata must be less than 60 characters")
 
     match (netuid, new_subnet_name):
@@ -79,16 +78,12 @@
         address = f"{ip}:{port}"
 
         response = client.register_module(
-<<<<<<< HEAD
-            resolved_key, name=name, address=address, subnet=subnet_name, min_stake=stake_nano, metadata=metadata
-=======
             resolved_key, 
             name=name, 
             address=address, 
             subnet=subnet_name, 
             min_stake=stake_nano,
             metadata=metadata
->>>>>>> 9781f819
         )
 
         if response.is_success:
@@ -98,27 +93,17 @@
 
 
 @module_app.command()
-<<<<<<< HEAD
-def update(ctx: Context, key: str, name: str, ip: str, port: int, delegation_fee: int = 20, netuid: int = 0, metadata: Optional[str] = None):
-=======
 def update(
-    ctx: Context, 
-    key: str, 
-    name: str, 
-    ip: str, 
-    port: int,
-    metadata: str,
-    delegation_fee: int = 20, 
-    netuid: int = 0,
-    ):
->>>>>>> 9781f819
+    ctx: Context, key: str, name: str, ip: str, port: int, 
+    delegation_fee: int = 20, netuid: int = 0, metadata: Optional[str] = None
+):
     """
     Update module with custom parameters.
     """
 
     context = make_custom_context(ctx)
     client = context.com_client()
-    if len(metadata) > 59:
+    if metadata and len(metadata) > 59:
         raise ValueError("Metadata must be less than 60 characters")
     resolved_key = classic_load_key(key)
 
@@ -128,19 +113,10 @@
     address = f"{ip}:{port}"
 
     with context.progress_status(f"Updating Module on a subnet with netuid '{netuid}' ..."):
-<<<<<<< HEAD
-        response = client.update_module(key=resolved_key, name=name, address=address,
-                                        delegation_fee=delegation_fee, netuid=netuid, metadata=metadata)
-=======
         response = client.update_module(
-            resolved_key, 
-            metadata,
-            name,
-            address, 
-            delegation_fee, 
-            netuid=netuid
+            key=resolved_key, name=name, address=address,
+            delegation_fee=delegation_fee, netuid=netuid, metadata=metadata
         )
->>>>>>> 9781f819
 
     if response.is_success:
         context.info(f"Module {key} updated")
