--- conflicted
+++ resolved
@@ -11,10 +11,7 @@
 from .module import module_app
 from .network import network_app
 from .subnet import subnet_app
-<<<<<<< HEAD
-=======
-from .._common import get_use_testnet
->>>>>>> 58f18642
+
 
 app = typer.Typer()
 
