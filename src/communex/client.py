--- conflicted
+++ resolved
@@ -8,11 +8,8 @@
 
 from substrateinterface import ExtrinsicReceipt  # type: ignore
 from substrateinterface import Keypair  # type: ignore
-<<<<<<< HEAD
 from substrateinterface import SubstrateInterface # type: ignore
-=======
-from substrateinterface import SubstrateInterface  # type: ignore
->>>>>>> 6064aace
+
 from substrateinterface.storage import StorageKey  # type: ignore
 
 from communex.errors import ChainTransactionError, NetworkQueryError
@@ -160,19 +157,13 @@
         """
 
         function_parameters: list[tuple[Any, Any, Any, Any, str]] = []
-<<<<<<< HEAD
+
         metadata_pallet = substrate.metadata.get_metadata_pallet( # type: ignore
             storage_module)
         for storage_function, params in queries:
             storage_item = metadata_pallet.get_storage_function( # type: ignore
                 storage_function)
-=======
-        metadata_pallet = substrate.metadata.get_metadata_pallet(  #  type: ignore
-            storage_module)  # type: ignore
-        for storage_function, params in queries:
-            storage_item = metadata_pallet.get_storage_function(  #  type: ignore
-                storage_function)  # type: ignore
->>>>>>> 6064aace
+        
             value_type = storage_item.get_value_type_string()  # type: ignore
             param_types = storage_item.get_params_type_string()  # type: ignore
             key_hashers = storage_item.get_param_hashers()  # type: ignore
@@ -207,13 +198,9 @@
         results: list[str | dict[Any, Any]] = []
         with self.get_conn(init=True) as substrate:
             try:
-<<<<<<< HEAD
-                substrate.websocket.send( # type: ignore
-                    json.dumps(batch_payload))
-=======
+
                 substrate.websocket.send(  #  type: ignore
                     json.dumps(batch_payload))  # type: ignore
->>>>>>> 6064aace
             except NetworkQueryError:
                 pass
             while len(results) < len(request_ids):
@@ -560,13 +547,9 @@
                         block_hash=block_hash,
                     )
                     result_dict.setdefault(storage_function, {})
-<<<<<<< HEAD
                     
                     result_dict[storage_function][item_key.value] = item_value.value # type: ignore
-=======
-
-                    result_dict[storage_function][item_key.value] = item_value.value  #  type: ignore
->>>>>>> 6064aace
+
 
         return result_dict
 
